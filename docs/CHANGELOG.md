--- conflicted
+++ resolved
@@ -18,7 +18,6 @@
 ## [0.9.0] - 2018-10
 
 ### Added
-<<<<<<< HEAD
 * `UiPrefab` field `hidden: bool` to hide entities ([#1051])
 
 ### Changed
@@ -33,9 +32,6 @@
 
 ## [0.9.0] - 2018-10
 ### Added
-=======
-
->>>>>>> 1a4de4d9
 * Added base networking implementation and the `amethyst_network` crate. ([#969])
 * Support for debug lines using `DebugLines` pass, and `DebugLines` component or resource. ([#917], [#957])
 * Added JsonFormat ([#950]).
